from abc import ABC, abstractmethod
from typing import List

<<<<<<< HEAD
import torch
=======
>>>>>>> 5bfa3f4d
from torch_geometric.nn import knn_graph,radius_graph
from torch_geometric.data import Data

from graphnet.models.utils import calculate_distance_matrix


class GraphBuilder(ABC):  # pylint: disable=too-few-public-methods
    @abstractmethod
    def __call__ (self, data: Data) -> Data:
        pass


class KNNGraphBuilder(GraphBuilder):  # pylint: disable=too-few-public-methods
    """Builds graph adjacency according to the k-nearest neighbours."""
    def __init__ (
        self,
        nb_nearest_neighbours: int,
        columns: List[int] = None,
        device: str = None,
    ):
        # Check(s)
        if columns is None:
            columns = [0,1,2]

        # Member variable(s)
        self._nb_nearest_neighbours = nb_nearest_neighbours
        self._columns = columns
        self._device = device

    def __call__ (self, data: Data) -> Data:
        # Constructs the adjacency matrix from the raw, DOM-level data and returns this matrix
        if data.edge_index is not None:
            print("WARNING: GraphBuilder received graph with pre-existing structure. ",
                  "Will overwrite.")

        data.edge_index = knn_graph(
            data.x[:, self._columns],
            self._nb_nearest_neighbours,
            data.batch,
        ).to(self._device)

        return data


class RadialGraphBuilder(GraphBuilder):  
    """Builds graph adjacency according to a sphere of chosen radius centred at each DOM hit"""
    def __init__ (
        self,
        radius: float,
        columns: List[int] = None,
        device: str = None,
    ):
        # Check(s)
        if columns is None:
            columns = [0,1,2]

        # Member variable(s)
        self._radius = radius
        self._columns = columns
        self._device = device

    def __call__ (self, data: Data) -> Data:
        # Constructs the adjacency matrix from the raw, DOM-level data and returns this matrix
        if data.edge_index is not None:
            print("WARNING: GraphBuilder received graph with pre-existing structure. ",
                  "Will overwrite.")

        data.edge_index = radius_graph(
            data.x[:, self._columns],
            self._radius,
            data.batch,
        ).to(self._device)

        return data


<<<<<<< HEAD
class EuclideanGraphBuilder(GraphBuilder): # pylint: disable=too-few-public-methods
    """Builds graph adjacency according to Euclidean distance as in https://arxiv.org/pdf/1809.06166.pdf"""
    def __init__ (
        self,
        sigma: float,
        threshold: float = 0.0,
        columns: List[int] = None,
    ):
        # Check(s)
        if columns is None:
            columns = [0,1,2]

        # Member variable(s)
        self._sigma = sigma
        self._threshold = threshold
        self._columns = columns
        

    def __call__ (self, data: Data) -> Data:
        # Constructs the adjacency matrix from the raw, DOM-level data and returns this matrix
        if data.edge_index is not None:
            print("WARNING: GraphBuilder received graph with pre-existing structure. ",
                  "Will overwrite.")

        xyz_coords = data.x[:,self._columns]
        batch_mask = (data.batch.unsqueeze(dim=0) == data.batch.unsqueeze(dim=1))

        distance_matrix = calculate_distance_matrix(xyz_coords)
        affinity_matrix = torch.exp(-0.5*distance_matrix/self._sigma**2)

        exp_row_sums = torch.exp(affinity_matrix).sum(axis=1)
        weighted_adj_matrix = torch.exp(affinity_matrix)/exp_row_sums.unsqueeze(dim=1)
        
        #only include edges with weights that exceed the chosen threshold (and are part of the same pulsemap)
        sources,targets = torch.where((weighted_adj_matrix>self._threshold) & (batch_mask))
        edge_weights = weighted_adj_matrix[sources,targets]     

        data.edge_index = torch.stack((sources,targets))
        data.edge_weight = edge_weights  

        return data



=======
#class EuclideanGraphBuilder(GraphBuilder):
#    ...
>>>>>>> 5bfa3f4d


#class MinkowskiGraphBuilder(GraphBuilder):
#    ...<|MERGE_RESOLUTION|>--- conflicted
+++ resolved
@@ -1,10 +1,7 @@
 from abc import ABC, abstractmethod
 from typing import List
 
-<<<<<<< HEAD
 import torch
-=======
->>>>>>> 5bfa3f4d
 from torch_geometric.nn import knn_graph,radius_graph
 from torch_geometric.data import Data
 
@@ -81,7 +78,6 @@
         return data
 
 
-<<<<<<< HEAD
 class EuclideanGraphBuilder(GraphBuilder): # pylint: disable=too-few-public-methods
     """Builds graph adjacency according to Euclidean distance as in https://arxiv.org/pdf/1809.06166.pdf"""
     def __init__ (
@@ -125,12 +121,5 @@
         return data
 
 
-
-=======
-#class EuclideanGraphBuilder(GraphBuilder):
-#    ...
->>>>>>> 5bfa3f4d
-
-
 #class MinkowskiGraphBuilder(GraphBuilder):
 #    ...