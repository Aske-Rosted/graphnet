"""Class(es) for building/connecting graphs."""

<<<<<<< HEAD
from typing import List, Optional
=======
from typing import List, Tuple, Optional
>>>>>>> d1b97d55
from abc import abstractmethod

import torch
from torch_geometric.data import Data

from graphnet.utilities.decorators import final
from graphnet.models import Model
<<<<<<< HEAD
from graphnet.models.components.pool import _group_identical
from time import time
=======
from graphnet.models.graphs.utils import (
    cluster_summarize_with_percentiles,
    identify_indices,
)
from copy import deepcopy
>>>>>>> d1b97d55


class NodeDefinition(Model):  # pylint: disable=too-few-public-methods
    """Base class for graph building."""

    def __init__(
        self, input_feature_names: Optional[List[str]] = None
    ) -> None:
        """Construct `Detector`."""
        # Base class constructor
        super().__init__(name=__name__, class_name=self.__class__.__name__)
        if input_feature_names is not None:
            self.set_output_feature_names(
                input_feature_names=input_feature_names
            )

    @final
    def forward(self, x: torch.tensor) -> Tuple[Data, List[str]]:
        """Construct nodes from raw node features.

        Args:
            x: standardized node features with shape ´[num_pulses, d]´,
            where ´d´ is the number of node features.
            node_feature_names: list of names for each column in ´x´.

        Returns:
            graph: a graph without edges
            new_features_name: List of new feature names.
        """
        graph = self._construct_nodes(x=x)
        try:
            self._output_feature_names
        except AttributeError as e:
            self.error(
                f"""{self.__class__.__name__} was instantiated without
                       `input_feature_names` and it was not set prior to this
                       forward call. If you are using this class outside a
                       `GraphDefinition`, please instatiate
                       with `input_feature_names`."""
            )  # noqa
            raise e
        return graph, self._output_feature_names

    @property
    def nb_outputs(self) -> int:
        """Return number of output features.

        This the default, but may be overridden by specific inheriting classes.
        """
        return len(self._output_feature_names)

    @final
    def set_number_of_inputs(self, input_feature_names: List[str]) -> None:
        """Return number of inputs expected by node definition.

        Args:
            input_feature_names: name of each input feature column.
        """
        assert isinstance(input_feature_names, list)
        self.nb_inputs = len(input_feature_names)

    @final
    def set_output_feature_names(self, input_feature_names: List[str]) -> None:
        """Set output features names as a member variable.

        Args:
            input_feature_names: List of column names of the input to the
            node definition.
        """
        self._output_feature_names = self._define_output_feature_names(
            input_feature_names
        )

    @abstractmethod
    def _define_output_feature_names(
        self, input_feature_names: List[str]
    ) -> List[str]:
        """Construct names of output columns.

        Args:
            input_feature_names: List of column names for the input data.

        Returns:
            A list of column names for each column in
            the node definition output.
        """

    @abstractmethod
    def _construct_nodes(self, x: torch.tensor) -> Tuple[Data, List[str]]:
        """Construct nodes from raw node features ´x´.

        Args:
            x: standardized node features with shape ´[num_pulses, d]´,
            where ´d´ is the number of node features.
            feature_names: List of names for reach column in `x`. Identical
            order of appearance. Length `d`.

        Returns:
            graph: graph without edges.
            new_node_features: A list of node features names.
        """


class NodesAsPulses(NodeDefinition):
    """Represent each measured pulse of Cherenkov Radiation as a node."""

    def _define_output_feature_names(
        self, input_feature_names: List[str]
    ) -> List[str]:
        return input_feature_names

    def _construct_nodes(self, x: torch.Tensor) -> Tuple[Data, List[str]]:
        return Data(x=x)


class PercentileClusters(NodeDefinition):
    """Represent nodes as clusters with percentile summary node features.

    If `cluster_on` is set to the xyz coordinates of DOMs
    e.g. `cluster_on = ['dom_x', 'dom_y', 'dom_z']`, each node will be a
    unique DOM and the pulse information (charge, time) is summarized using
    percentiles.
    """

    def __init__(
        self,
        cluster_on: List[str],
        percentiles: List[int],
        add_counts: bool = True,
        input_feature_names: Optional[List[str]] = None,
    ) -> None:
        """Construct `PercentileClusters`.

        Args:
            cluster_on: Names of features to create clusters from.
            percentiles: List of percentiles. E.g. `[10, 50, 90]`.
            add_counts: If True, number of duplicates is added to output array.
            input_feature_names: (Optional) column names for input features.
        """
        self._cluster_on = cluster_on
        self._percentiles = percentiles
        self._add_counts = add_counts
        # Base class constructor
        super().__init__(input_feature_names=input_feature_names)

    def _define_output_feature_names(
        self, input_feature_names: List[str]
    ) -> List[str]:
        (
            cluster_idx,
            summ_idx,
            new_feature_names,
        ) = self._get_indices_and_feature_names(
            input_feature_names, self._add_counts
        )
        self._cluster_indices = cluster_idx
        self._summarization_indices = summ_idx
        return new_feature_names

    def _get_indices_and_feature_names(
        self,
        feature_names: List[str],
        add_counts: bool,
    ) -> Tuple[List[int], List[int], List[str]]:
        cluster_idx, summ_idx, summ_names = identify_indices(
            feature_names, self._cluster_on
        )
        new_feature_names = deepcopy(self._cluster_on)
        for feature in summ_names:
            for pct in self._percentiles:
                new_feature_names.append(f"{feature}_pct{pct}")
        if add_counts:
            # add "counts" as the last feature
            new_feature_names.append("counts")
        return cluster_idx, summ_idx, new_feature_names

    def _construct_nodes(self, x: torch.Tensor) -> Data:
<<<<<<< HEAD
        return Data(x=x)


class NodesAsDOMTimeSeries(NodeDefinition):
    """Represent each node as DOM a with a time series of pulses."""

    def __init__(
        self,
        keys: List[str] = [
            "dom_x",
            "dom_y",
            "dom_z",
            "dom_time",
            "charge",
        ],
        id_columns: List[str] = ["dom_x", "dom_y", "dom_z"],
        time_index: str = "dom_time",
        charge_index: str = "charge",
    ) -> None:
        """Construct nodes as DOMs with time series of pulses.

        Args:
            keys: List of node feature names.
            id_columns: List of columns that uniquely identify a DOM.
            time_index: Name of the column that contains the time index.
            charge_index: Name of the column that contains the charge.
        """
        assert isinstance(keys, type(id_columns))

        self._keys = keys
        self._id_columns = [self._keys.index(key) for key in id_columns]
        self._time_index = self._keys.index(time_index)
        self._charge_index = self._keys.index(charge_index)

        super().__init__()

    def _sort_by_n_pulses(
        self, time_series: List[torch.Tensor]
    ) -> torch.Tensor:
        """Sort time series by number of pulses."""
        sort_index = (
            torch.tensor([len(ts) for ts in time_series])
            .sort(descending=True)
            .indices
        )
        sorted_time_series = [time_series[i] for i in sort_index]
        return sorted_time_series, sort_index

    def _construct_nodes(self, x: torch.Tensor) -> Data:
        """Construct nodes from raw node features ´x´."""
        # sort by time
        x = x[x[:, self._time_index].sort().indices]
        # undo log10 scaling since we want to sum up charge
        x[:, self._charge_index] = torch.pow(10, x[:, self._charge_index])
        # shift time to positive values with a small offset
        x[:, self._time_index] += -min(x[:, self._time_index])
        # Group pulses on the same DOM
        dom_index = _group_identical(x[:, self._id_columns])

        val, ind = dom_index.sort(stable=True)
        counts = torch.concat(
            [torch.tensor([0]), val.bincount().cumsum(-1)[:-1]]
        )
        unique_doms = x[:, self._id_columns + [self._time_index]][ind][counts]

        time_series = [
            x[dom_index == index_key][
                :, [self._charge_index, self._time_index]
            ]
            for index_key in dom_index.unique()
        ]
        # add total charge to unique dom features and apply log10 scaling
        charge = torch.stack(
            [torch.log10(image[:, 0].sum()) for image in time_series]
        )
        x = torch.column_stack([unique_doms, charge])

        time_series, sort_ind = self._sort_by_n_pulses(time_series)
        cutter = torch.tensor([len(ts) for ts in time_series])
        x = x[sort_ind]
        time_series = torch.concat(time_series)
        return Data(x=x, time_series=time_series, cutter=cutter, n_doms=len(x))


@torch.jit.script
def log10powsum(tensor: torch.Tensor) -> torch.Tensor:
    return torch.log10(torch.sum(torch.pow(10, tensor)))


@torch.jit.script
def pad_charge(tensor: torch.Tensor, time_range: torch.Tensor) -> torch.Tensor:
    """Pad charge tensor to have same length as time range.

    Args:
        tensor: tensor of shape (num_pulses,2) with time and charge.

    Returns:
        tensor: padded charge tensor of shape (len(time_range),1).
    """
    padded = torch.ones(len(time_range)) * torch.tensor(-16.0)
    for val in time_range:
        if (tensor[:, 0] == val).any():
            padded[time_range == val] = tensor[tensor[:, 0] == val, 1]

    return padded


@torch.jit.script
def return_closest(tt: torch.Tensor, tr: torch.Tensor) -> torch.Tensor:
    return torch.argmin(abs(tt - tr.unsqueeze(1)), dim=0)


@torch.jit.script
def sum_charge(
    x: torch.Tensor,
    dom_index: torch.Tensor,
    id_columns: list[int],
    time_index: int,
    charge_index: int,
) -> torch.Tensor:
    """Sum charge of pulses in the same time bin.

    Args:
        tensor: tensor of shape (num_pulses,2) with time and charge.

    Returns:
        tensor: padded charge tensor of shape (len(time_range),1).
    """
    x = torch.stack(
        [
            torch.hstack(
                [
                    x[dom_index == index][:, id_columns + [time_index]][0],
                    log10powsum(x[dom_index == index][:, charge_index]),
                ]
            )
            for index in torch.unique(dom_index)
        ]
    )
    return x


@torch.jit.script
def create_time_series(
    x: torch.Tensor,
    dom_index: torch.Tensor,
    id_columns: list[int],
    time_index: int,
    charge_index: int,
    time_range: torch.Tensor,
) -> list[torch.Tensor]:
    """Create time series.

    Args:
        tensor: padded charge tensor of shape (len(time_range),1).
        dom_index: indexing of doms for grouping.
        id_columns: list of columns that uniquely identify a DOM.
        time_index: index of time column.
        charge_index: index of charge column.
        time_range: time range to be used for padding.

    Returns:
        tensor: time series of shape (num_pulses,1).
    """
    time_series, unique_doms = [], []
    for index_key in torch.unique(dom_index):
        unique_doms.append(
            torch.hstack(
                [
                    x[dom_index == index_key][0][id_columns],
                    x[dom_index == index_key][0][time_index],
                    x[dom_index == index_key][:, charge_index].max(),
                ]
            )
        )
        time_series.append(
            pad_charge(
                x[dom_index == index_key][:, [time_index] + [charge_index]],
                time_range,
            )
        )
    unique_doms = torch.vstack(unique_doms)
    time_series = torch.vstack(time_series)
    return [unique_doms, time_series]


@torch.jit.script
def get_unique_dom_features(
    x: torch.Tensor,
    dom_index: torch.Tensor,
    id_columns: list[int],
    time_index: int,
    charge_index: int,
    time_range: torch.Tensor,
) -> torch.Tensor:
    unique_doms = []
    for index_key in torch.unique(dom_index):
        unique_doms.append(
            torch.hstack(
                [
                    x[dom_index == index_key][0][id_columns],
                    x[dom_index == index_key][0][time_index],
                    x[dom_index == index_key][:, charge_index].max(),
                ]
            )
        )
    unique_doms = torch.vstack(unique_doms)
    return unique_doms


def create_sparse_charge_series(
    dom_index: torch.Tensor, time_index: torch.Tensor, values: torch.Tensor
) -> torch.Tensor:
    i = torch.vstack([dom_index, time_index])
    v = values
    s = torch.sparse_coo_tensor(
        i, v, (dom_index.max() + 1, time_index.max() + 1)
    )
    s = s.coalesce()
    return s


# torch.jit.script
# def sort_by_n_pulses(time_series: List[torch.Tensor]
# ) -> list[torch.Tensor]:
#     """Sort time series by number of pulses."""
#     sort_index = (
#         torch.tensor([len(ts) for ts in time_series])
#         .sort(descending=True)
#         .indices
#     )
#     sorted_time_series = [time_series[i] for i in sort_index]
#     return sorted_time_series, sort_index


class NodesAsDOMTimeWindow(NodeDefinition):
    """Represent each node as DOM a with a time series of pulses."""

    def __init__(
        self,
        keys: List[str] = [
            "dom_x",
            "dom_y",
            "dom_z",
            "dom_time",
            "charge",
        ],
        id_columns: List[str] = ["dom_x", "dom_y", "dom_z"],
        time_index: str = "dom_time",
        charge_index: str = "charge",
        granularity: int = 100,
    ) -> None:
        """Construct nodes as DOMs with time series of pulses.

        Args:
            keys: List of node feature names.
            id_columns: List of columns that uniquely identify a DOM.
            time_index: Name of the column that contains the time index.
            charge_index: Name of the column that contains the charge.
        """
        assert isinstance(keys, type(id_columns))

        self._keys = keys
        self._id_columns = [self._keys.index(key) for key in id_columns]
        self._time_index = self._keys.index(time_index)
        self._charge_index = self._keys.index(charge_index)
        self._granularity = granularity

        super().__init__()

    def _construct_nodes(self, x: torch.Tensor) -> Data:
        """Construct nodes from raw node features ´x´."""
        # sort by time
        x = x[x[:, self._time_index].sort().indices]
        # undo log10 scaling since we want to sum up charge
        x[:, self._charge_index] = torch.pow(10, x[:, self._charge_index])
        # shift time to positive values with a small offset
        x[:, self._time_index] += 0.1 - min(x[:, self._time_index])

        # create time range
        self._time_range = torch.logspace(
            torch.log2(min(x[:, self._time_index])),
            (torch.log2(max(x[:, self._time_index]))),
            self._granularity,
            base=2.0,
        )

        # group pulses on the same DOM
        dom_index = _group_identical(x[:, self._id_columns])

        # get unique dom features
        # unique_doms = get_unique_dom_features(x,dom_index,self._id_columns,self._time_index,self._charge_index,self._time_range)
        val, ind = dom_index.sort(stable=True)
        counts = torch.concat(
            [torch.tensor([0]), val.bincount().cumsum(-1)[:-1]]
        )
        unique_doms = x[:, self._id_columns + [self._time_index]][ind][counts]

        # get coarse time index
        coarse_time_index = return_closest(
            x[:, self._time_index], self._time_range
        )

        # Create torch sparse tensor summing up charge in the same time bin
        time_series = create_sparse_charge_series(
            dom_index, coarse_time_index, x[:, self._charge_index]
        )

        # add total charge to unique dom features
        unique_doms = torch.hstack(
            [
                unique_doms,
                torch._sparse_sum(time_series, dim=1).to_dense().unsqueeze(1),
            ]
        )
        # apply inverse hyperbolic sine to charge values (handles zeros unlike log scaling)

        unique_doms[:, -1] = torch.asinh(5 * unique_doms[:, -1]) / 5
        time_series = torch.asinh(5 * time_series) / 5
        # convert to dense tensor

        time_series = time_series.to_dense()

        # x[:,self._time_index] = self._time_range[return_closest(x[:,self._time_index],self._time_range)]

        # dom_index = _group_identical(x[:, self._id_columns+[self._time_index]])

        # x = sum_charge(x,dom_index,self._id_columns,self._time_index,self._charge_index)

        # dom_index = _group_identical(x[:, self._id_columns])

        # unique_doms, time_series = create_time_series(x,dom_index,self._id_columns,self._time_index,self._charge_index,self._time_range)

        return Data(x=unique_doms, time_series=time_series)
=======
        # Cast to Numpy
        x = x.numpy()
        # Construct clusters with percentile-summarized features
        if hasattr(self, "_summarization_indices"):
            array = cluster_summarize_with_percentiles(
                x=x,
                summarization_indices=self._summarization_indices,
                cluster_indices=self._cluster_indices,
                percentiles=self._percentiles,
                add_counts=self._add_counts,
            )
        else:
            self.error(
                f"""{self.__class__.__name__} was not instatiated with
                `input_feature_names` and has not been set later.
                Please instantiate this class with `input_feature_names`
                if you're using it outside `GraphDefinition`."""
            )  # noqa
            raise AttributeError

        return Data(x=torch.tensor(array))
>>>>>>> d1b97d55
<|MERGE_RESOLUTION|>--- conflicted
+++ resolved
@@ -1,10 +1,6 @@
 """Class(es) for building/connecting graphs."""
 
-<<<<<<< HEAD
-from typing import List, Optional
-=======
 from typing import List, Tuple, Optional
->>>>>>> d1b97d55
 from abc import abstractmethod
 
 import torch
@@ -12,16 +8,13 @@
 
 from graphnet.utilities.decorators import final
 from graphnet.models import Model
-<<<<<<< HEAD
 from graphnet.models.components.pool import _group_identical
 from time import time
-=======
 from graphnet.models.graphs.utils import (
     cluster_summarize_with_percentiles,
     identify_indices,
 )
 from copy import deepcopy
->>>>>>> d1b97d55
 
 
 class NodeDefinition(Model):  # pylint: disable=too-few-public-methods
@@ -134,72 +127,6 @@
         return input_feature_names
 
     def _construct_nodes(self, x: torch.Tensor) -> Tuple[Data, List[str]]:
-        return Data(x=x)
-
-
-class PercentileClusters(NodeDefinition):
-    """Represent nodes as clusters with percentile summary node features.
-
-    If `cluster_on` is set to the xyz coordinates of DOMs
-    e.g. `cluster_on = ['dom_x', 'dom_y', 'dom_z']`, each node will be a
-    unique DOM and the pulse information (charge, time) is summarized using
-    percentiles.
-    """
-
-    def __init__(
-        self,
-        cluster_on: List[str],
-        percentiles: List[int],
-        add_counts: bool = True,
-        input_feature_names: Optional[List[str]] = None,
-    ) -> None:
-        """Construct `PercentileClusters`.
-
-        Args:
-            cluster_on: Names of features to create clusters from.
-            percentiles: List of percentiles. E.g. `[10, 50, 90]`.
-            add_counts: If True, number of duplicates is added to output array.
-            input_feature_names: (Optional) column names for input features.
-        """
-        self._cluster_on = cluster_on
-        self._percentiles = percentiles
-        self._add_counts = add_counts
-        # Base class constructor
-        super().__init__(input_feature_names=input_feature_names)
-
-    def _define_output_feature_names(
-        self, input_feature_names: List[str]
-    ) -> List[str]:
-        (
-            cluster_idx,
-            summ_idx,
-            new_feature_names,
-        ) = self._get_indices_and_feature_names(
-            input_feature_names, self._add_counts
-        )
-        self._cluster_indices = cluster_idx
-        self._summarization_indices = summ_idx
-        return new_feature_names
-
-    def _get_indices_and_feature_names(
-        self,
-        feature_names: List[str],
-        add_counts: bool,
-    ) -> Tuple[List[int], List[int], List[str]]:
-        cluster_idx, summ_idx, summ_names = identify_indices(
-            feature_names, self._cluster_on
-        )
-        new_feature_names = deepcopy(self._cluster_on)
-        for feature in summ_names:
-            for pct in self._percentiles:
-                new_feature_names.append(f"{feature}_pct{pct}")
-        if add_counts:
-            # add "counts" as the last feature
-            new_feature_names.append("counts")
-        return cluster_idx, summ_idx, new_feature_names
-
-    def _construct_nodes(self, x: torch.Tensor) -> Data:
-<<<<<<< HEAD
         return Data(x=x)
 
 
@@ -534,7 +461,70 @@
         # unique_doms, time_series = create_time_series(x,dom_index,self._id_columns,self._time_index,self._charge_index,self._time_range)
 
         return Data(x=unique_doms, time_series=time_series)
-=======
+
+
+class PercentileClusters(NodeDefinition):
+    """Represent nodes as clusters with percentile summary node features.
+
+    If `cluster_on` is set to the xyz coordinates of DOMs
+    e.g. `cluster_on = ['dom_x', 'dom_y', 'dom_z']`, each node will be a
+    unique DOM and the pulse information (charge, time) is summarized using
+    percentiles.
+    """
+
+    def __init__(
+        self,
+        cluster_on: List[str],
+        percentiles: List[int],
+        add_counts: bool = True,
+        input_feature_names: Optional[List[str]] = None,
+    ) -> None:
+        """Construct `PercentileClusters`.
+
+        Args:
+            cluster_on: Names of features to create clusters from.
+            percentiles: List of percentiles. E.g. `[10, 50, 90]`.
+            add_counts: If True, number of duplicates is added to output array.
+            input_feature_names: (Optional) column names for input features.
+        """
+        self._cluster_on = cluster_on
+        self._percentiles = percentiles
+        self._add_counts = add_counts
+        # Base class constructor
+        super().__init__(input_feature_names=input_feature_names)
+
+    def _define_output_feature_names(
+        self, input_feature_names: List[str]
+    ) -> List[str]:
+        (
+            cluster_idx,
+            summ_idx,
+            new_feature_names,
+        ) = self._get_indices_and_feature_names(
+            input_feature_names, self._add_counts
+        )
+        self._cluster_indices = cluster_idx
+        self._summarization_indices = summ_idx
+        return new_feature_names
+
+    def _get_indices_and_feature_names(
+        self,
+        feature_names: List[str],
+        add_counts: bool,
+    ) -> Tuple[List[int], List[int], List[str]]:
+        cluster_idx, summ_idx, summ_names = identify_indices(
+            feature_names, self._cluster_on
+        )
+        new_feature_names = deepcopy(self._cluster_on)
+        for feature in summ_names:
+            for pct in self._percentiles:
+                new_feature_names.append(f"{feature}_pct{pct}")
+        if add_counts:
+            # add "counts" as the last feature
+            new_feature_names.append("counts")
+        return cluster_idx, summ_idx, new_feature_names
+
+    def _construct_nodes(self, x: torch.Tensor) -> Data:
         # Cast to Numpy
         x = x.numpy()
         # Construct clusters with percentile-summarized features
@@ -555,5 +545,4 @@
             )  # noqa
             raise AttributeError
 
-        return Data(x=torch.tensor(array))
->>>>>>> d1b97d55
+        return Data(x=torch.tensor(array))